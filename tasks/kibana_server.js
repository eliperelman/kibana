module.exports = function (grunt) {
  grunt.registerTask('kibana_server', function (keepalive) {
    var done = this.async();
<<<<<<< HEAD
    var Kibana = require('../');
    var devStatics = require('./utils/dev_statics');
    var quiet = !grunt.option('debug') && !grunt.option('verbose');
    var settings = { 'logging.quiet': quiet };
=======
    var config = require('../src/server/config');
    config.quiet = !grunt.option('debug') && !grunt.option('verbose');
    if (grunt.option('port')) {
      config.port = config.kibana.port = grunt.option('port');
    }
    var server = require('../src/server');
>>>>>>> 029360a2

    var kibana = new Kibana(settings, [devStatics]);
    kibana.listen().then(function (server) {
      grunt.log.ok('Server started: ' + server.info.uri);
      if (keepalive !== 'keepalive') done();
    }).catch(done);

  });
};
<|MERGE_RESOLUTION|>--- conflicted
+++ resolved
@@ -1,19 +1,14 @@
 module.exports = function (grunt) {
   grunt.registerTask('kibana_server', function (keepalive) {
     var done = this.async();
-<<<<<<< HEAD
     var Kibana = require('../');
     var devStatics = require('./utils/dev_statics');
     var quiet = !grunt.option('debug') && !grunt.option('verbose');
+    var port = grunt.option('port');
     var settings = { 'logging.quiet': quiet };
-=======
-    var config = require('../src/server/config');
-    config.quiet = !grunt.option('debug') && !grunt.option('verbose');
     if (grunt.option('port')) {
-      config.port = config.kibana.port = grunt.option('port');
+      settings['kibana.server.port'] = grunt.option('port');
     }
-    var server = require('../src/server');
->>>>>>> 029360a2
 
     var kibana = new Kibana(settings, [devStatics]);
     kibana.listen().then(function (server) {
