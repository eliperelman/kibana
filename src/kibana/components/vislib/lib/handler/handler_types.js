--- conflicted
+++ resolved
@@ -9,13 +9,9 @@
     return {
       histogram: Private(require('components/vislib/lib/handler/types/column')),
       line: Private(require('components/vislib/lib/handler/types/column')),
-<<<<<<< HEAD
       pie: Private(require('components/vislib/lib/handler/types/pie')),
+      area: Private(require('components/vislib/lib/handler/types/column')),
       tile_map: Private(require('components/vislib/lib/handler/types/tile_map'))
-=======
-      area: Private(require('components/vislib/lib/handler/types/column')),
-      pie: Private(require('components/vislib/lib/handler/types/pie'))
->>>>>>> 40b92104
     };
   };
 });