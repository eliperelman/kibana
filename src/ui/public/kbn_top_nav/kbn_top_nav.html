--- conflicted
+++ resolved
@@ -9,13 +9,6 @@
   <div class="kbnTopNav__row">
     <!-- Right-side: menu -->
 
-<<<<<<< HEAD
-        <!-- Time-picker "menu item" -->
-        <span ng-if="showTimepickerInTopNav">
-          <kbn-global-timepicker></kbn-global-timepicker>
-        </span>
-      </div>
-=======
     <div class="kuiLocalMenu kbnTopNav__mainMenu" ng-if="kbnTopNav.menuItems.length">
       <button
         class="kuiLocalMenuItem"
@@ -33,7 +26,6 @@
         tooltip-append-to-body="1"
         data-test-subj="{{menuItem.testId}}"
       ></button>
->>>>>>> 779c9e1f
     </div>
 
     <!-- Time-picker "menu item" -->
