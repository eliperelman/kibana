import 'ui/visualize/spy';
import 'ui/visualize/visualize.less';
import 'ui/visualize/visualize_legend';
import $ from 'jquery';
import _ from 'lodash';
import RegistryVisTypesProvider from 'ui/registry/vis_types';
import uiModules from 'ui/modules';
import visualizeTemplate from 'ui/visualize/visualize.html';
uiModules
.get('kibana/directive')
.directive('visualize', function (Notifier, SavedVis, indexPatterns, Private, config, $timeout) {


  var visTypes = Private(RegistryVisTypesProvider);

  var notify = new Notifier({
    location: 'Visualize'
  });

  return {
    restrict: 'E',
    scope : {
      showSpyPanel: '=?',
      vis: '=',
      uiState: '=?',
      searchSource: '=?',
      editableVis: '=?',
      esResp: '=?',
    },
    template: visualizeTemplate,
    link: function ($scope, $el, attr) {
      let chart; // set in "vis" watcher
      var minVisChartHeight = 180;

      if (_.isUndefined($scope.showSpyPanel)) {
        $scope.showSpyPanel = true;
      }

      function getter(selector) {
        return function () {
          var $sel = $el.find(selector);
          if ($sel.size()) return $sel;
        };
      }

      var getVisEl = getter('.visualize-chart');
      var getVisContainer = getter('.vis-container');

<<<<<<< HEAD
        var uiStateSort = ($scope.uiState) ? $scope.uiState.get('vis.params.sort') : {};
        _.assign($scope.vis.params.sort, uiStateSort);

        var applyClassNames = function () {
          var $visEl = getVisContainer();
          var fullSpy = ($scope.spy.mode && ($scope.spy.mode.fill || $scope.fullScreenSpy));
=======
      // Show no results message when isZeroHits is true and it requires search
      $scope.showNoResultsMessage = function () {
        var requiresSearch = _.get($scope, 'vis.type.requiresSearch');
        var isZeroHits = _.get($scope,'esResp.hits.total') === 0;
        var shouldShowMessage = !_.get($scope, 'vis.params.handleNoResults');
>>>>>>> f7a50e03

        return Boolean(requiresSearch && isZeroHits && shouldShowMessage);
      };

      $scope.spy = {};
      $scope.spy.mode = ($scope.uiState) ? $scope.uiState.get('spy.mode', {}) : {};

      var applyClassNames = function () {
        var $visEl = getVisContainer();
        var fullSpy = ($scope.spy.mode && ($scope.spy.mode.fill || $scope.fullScreenSpy));

        $visEl.toggleClass('spy-only', Boolean(fullSpy));

        $timeout(function () {
          if (shouldHaveFullSpy()) {
            $visEl.addClass('spy-only');
          };
        }, 0);
      };

      // we need to wait for some watchers to fire at least once
      // before we are "ready", this manages that
      var prereq = (function () {
        var fns = [];

        return function register(fn) {
          fns.push(fn);

          return function () {
            fn.apply(this, arguments);

            if (fns.length) {
              _.pull(fns, fn);
              if (!fns.length) {
                $scope.$root.$broadcast('ready:vis');
              }
            }
          };
        };
      }());

      var loadingDelay = config.get('visualization:loadingDelay');
      $scope.loadingStyle = {
        '-webkit-transition-delay': loadingDelay,
        'transition-delay': loadingDelay
      };

      function shouldHaveFullSpy() {
        var $visEl = getVisEl();
        if (!$visEl) return;

        return ($visEl.height() < minVisChartHeight)
          && _.get($scope.spy, 'mode.fill')
          && _.get($scope.spy, 'mode.name');
      }

      // spy watchers
      $scope.$watch('fullScreenSpy', applyClassNames);

      $scope.$watchCollection('spy.mode', function () {
        $scope.fullScreenSpy = shouldHaveFullSpy();
        applyClassNames();
      });

      $scope.$watch('vis', prereq(function (vis, oldVis) {
        var $visEl = getVisEl();
        if (!$visEl) return;

        if (!attr.editableVis) {
          $scope.editableVis = vis;
        }

<<<<<<< HEAD
        $scope.$watch('vis.params', prereq(function () {
          if ($scope.renderbot) $scope.renderbot.updateParams();
        }), true);
=======
        if (oldVis) $scope.renderbot = null;
        if (vis) $scope.renderbot = vis.type.createRenderbot(vis, $visEl, $scope.uiState);
      }));
>>>>>>> f7a50e03

      $scope.$watchCollection('vis.params', prereq(function () {
        if ($scope.renderbot) $scope.renderbot.updateParams();
      }));

      $scope.$watch('searchSource', prereq(function (searchSource) {
        if (!searchSource || attr.esResp) return;

        // TODO: we need to have some way to clean up result requests
        searchSource.onResults().then(function onResults(resp) {
          if ($scope.searchSource !== searchSource) return;

          $scope.esResp = resp;

          return searchSource.onResults().then(onResults);
        }).catch(notify.fatal);

        searchSource.onError(notify.error).catch(notify.fatal);
      }));

      $scope.$watch('esResp', prereq(function (resp, prevResp) {
        if (!resp) return;
        $scope.renderbot.render(resp);
      }));

      $scope.$watch('renderbot', function (newRenderbot, oldRenderbot) {
        if (oldRenderbot && newRenderbot !== oldRenderbot) {
          oldRenderbot.destroy();
        }
      });

      $scope.$on('$destroy', function () {
        if ($scope.renderbot) {
          $scope.renderbot.destroy();
        }
      });
    }
  };
});<|MERGE_RESOLUTION|>--- conflicted
+++ resolved
@@ -46,26 +46,19 @@
       var getVisEl = getter('.visualize-chart');
       var getVisContainer = getter('.vis-container');
 
-<<<<<<< HEAD
-        var uiStateSort = ($scope.uiState) ? $scope.uiState.get('vis.params.sort') : {};
-        _.assign($scope.vis.params.sort, uiStateSort);
-
-        var applyClassNames = function () {
-          var $visEl = getVisContainer();
-          var fullSpy = ($scope.spy.mode && ($scope.spy.mode.fill || $scope.fullScreenSpy));
-=======
       // Show no results message when isZeroHits is true and it requires search
       $scope.showNoResultsMessage = function () {
         var requiresSearch = _.get($scope, 'vis.type.requiresSearch');
         var isZeroHits = _.get($scope,'esResp.hits.total') === 0;
         var shouldShowMessage = !_.get($scope, 'vis.params.handleNoResults');
->>>>>>> f7a50e03
 
         return Boolean(requiresSearch && isZeroHits && shouldShowMessage);
       };
 
       $scope.spy = {};
       $scope.spy.mode = ($scope.uiState) ? $scope.uiState.get('spy.mode', {}) : {};
+      var uiStateSort = ($scope.uiState) ? $scope.uiState.get('vis.params.sort') : {};
+      _.assign($scope.vis.params.sort, uiStateSort);
 
       var applyClassNames = function () {
         var $visEl = getVisContainer();
@@ -132,15 +125,9 @@
           $scope.editableVis = vis;
         }
 
-<<<<<<< HEAD
-        $scope.$watch('vis.params', prereq(function () {
-          if ($scope.renderbot) $scope.renderbot.updateParams();
-        }), true);
-=======
         if (oldVis) $scope.renderbot = null;
         if (vis) $scope.renderbot = vis.type.createRenderbot(vis, $visEl, $scope.uiState);
       }));
->>>>>>> f7a50e03
 
       $scope.$watchCollection('vis.params', prereq(function () {
         if ($scope.renderbot) $scope.renderbot.updateParams();
