import _ from 'lodash';
import errors from 'ui/errors';
import angular from 'angular';
import getComputedFields from 'ui/index_patterns/_get_computed_fields';
import formatHit from 'ui/index_patterns/_format_hit';
import RegistryFieldFormatsProvider from 'ui/registry/field_formats';
import IndexPatternsGetIdsProvider from 'ui/index_patterns/_get_ids';
import IndexPatternsMapperProvider from 'ui/index_patterns/_mapper';
import IndexPatternsIntervalsProvider from 'ui/index_patterns/_intervals';
import DocSourceProvider from 'ui/courier/data_source/doc_source';
import UtilsMappingSetupProvider from 'ui/utils/mapping_setup';
import IndexPatternsFieldListProvider from 'ui/index_patterns/_field_list';
import IndexPatternsFlattenHitProvider from 'ui/index_patterns/_flatten_hit';
import IndexPatternsCalculateIndicesProvider from 'ui/index_patterns/_calculate_indices';
import IndexPatternsPatternCacheProvider from 'ui/index_patterns/_pattern_cache';

export default function IndexPatternFactory(Private, Notifier, config, kbnIndex, Promise, safeConfirm) {
  const fieldformats = Private(RegistryFieldFormatsProvider);
  const getIds = Private(IndexPatternsGetIdsProvider);
  const mapper = Private(IndexPatternsMapperProvider);
  const intervals = Private(IndexPatternsIntervalsProvider);
  const DocSource = Private(DocSourceProvider);
  const mappingSetup = Private(UtilsMappingSetupProvider);
  const FieldList = Private(IndexPatternsFieldListProvider);
  const flattenHit = Private(IndexPatternsFlattenHitProvider);
  const calculateIndices = Private(IndexPatternsCalculateIndicesProvider);
  const patternCache = Private(IndexPatternsPatternCacheProvider);
  const type = 'index-pattern';
  const notify = new Notifier();
  const configWatchers = new WeakMap();
  const docSources = new WeakMap();
  const getRoutes = () => ({
<<<<<<< HEAD
    edit: '/settings/indices/edit/{{id}}',
    addField: '/settings/indices/edit/{{id}}/create-field',
    indexedFields: '/settings/indices/edit/{{id}}?_a=(tab:indexedFields)',
    scriptedFields: '/settings/indices/edit/{{id}}?_a=(tab:scriptedFields)'
=======
    edit: '/management/kibana/indices/{{id}}',
    addField: '/management/kibana/indices/{{id}}/create-field',
    indexedFields: '/management/kibana/indices/{{id}}?_a=(tab:indexedFields)',
    scriptedFields: '/management/kibana/indices/{{id}}?_a=(tab:scriptedFields)'
>>>>>>> 6b982158
  });

  const mapping = mappingSetup.expandShorthand({
    title: 'string',
    timeFieldName: 'string',
    notExpandable: 'boolean',
    intervalName: 'string',
    fields: 'json',
    fieldFormatMap: {
      type: 'string',
      _serialize(map = {}) {
        const serialized = _.transform(map, serialize);
        return _.isEmpty(serialized) ? undefined : angular.toJson(serialized);
      },
      _deserialize(map = '{}') {
        return _.mapValues(angular.fromJson(map), deserialize);
      }
    }
  });

  function serialize(flat, format, field) {
    if (format) {
      flat[field] = format;
    }
  }

  function deserialize(mapping) {
    const FieldFormat = fieldformats.byId[mapping.id];
    return FieldFormat && new FieldFormat(mapping.params);
  }

  function updateFromElasticSearch(indexPattern, response) {
    if (!response.found) {
      throw new errors.SavedObjectNotFound(type, indexPattern.id);
    }

    _.forOwn(mapping, (fieldMapping, name) => {
      if (!fieldMapping._deserialize) {
        return;
      }
      response._source[name] = fieldMapping._deserialize(
        response._source[name], response, name, fieldMapping
      );
    });

    // give index pattern all of the values in _source
    _.assign(indexPattern, response._source);

    indexFields(indexPattern);

    // any time index pattern in ES is updated, update index pattern object
    docSources
    .get(indexPattern)
    .onUpdate()
    .then(response => updateFromElasticSearch(indexPattern, response), notify.fatal);
  }

  function indexFields(indexPattern) {
    if (!indexPattern.id) {
      return;
    }
    if (!indexPattern.fields) {
      return indexPattern.refreshFields();
    }
    initFields(indexPattern);
  }

  function setId(indexPattern, id) {
    indexPattern.id = id;
    return id;
  }

  function watch(indexPattern) {
    if (configWatchers.has(indexPattern)) {
      return;
    }
    const unwatch = config.watchAll(() => {
      if (indexPattern.fields) {
        initFields(indexPattern); // re-init fields when config changes, but only if we already had fields
      }
    });
    configWatchers.set(indexPattern, { unwatch });
  }

  function unwatch(indexPattern) {
    if (!configWatchers.has(indexPattern)) {
      return;
    }
    configWatchers.get(indexPattern).unwatch();
    configWatchers.delete(indexPattern);
  }

  function initFields(indexPattern, input) {
    const oldValue = indexPattern.fields;
    const newValue = input || oldValue || [];
    indexPattern.fields = new FieldList(indexPattern, newValue);
  }

  function fetchFields(indexPattern) {
    return mapper
    .getFieldsForIndexPattern(indexPattern, true)
    .then(fields => {
      const scripted = indexPattern.getScriptedFields();
      const all = fields.concat(scripted);
      initFields(indexPattern, all);
    });
  }

  class IndexPattern {
    constructor(id) {
      setId(this, id);
      docSources.set(this, new DocSource());

      this.metaFields = config.get('metaFields');
      this.getComputedFields = getComputedFields.bind(this);

      this.flattenHit = flattenHit(this);
      this.formatHit = formatHit(this, fieldformats.getDefaultInstance('string'));
      this.formatField = this.formatHit.formatField;
    }

    get routes() {
      return getRoutes();
    }

    init() {
      docSources
      .get(this)
      .index(kbnIndex)
      .type(type)
      .id(this.id);

      watch(this);

      return mappingSetup
      .isDefined(type)
      .then(defined => {
        if (defined) {
          return true;
        }
        return mappingSetup.setup(type, mapping);
      })
      .then(() => {
        if (!this.id) {
          return; // no id === no elasticsearch document
        }
        return docSources.get(this)
        .fetch()
        .then(response => updateFromElasticSearch(this, response));
      })
      .then(() => this);
    }

    addScriptedField(name, script, type = 'string', lang) {
      const scriptedFields = this.getScriptedFields();
      const names = _.pluck(scriptedFields, 'name');

      if (_.contains(names, name)) {
        throw new errors.DuplicateField(name);
      }

      this.fields.push({
        name: name,
        script: script,
        type: type,
        scripted: true,
        lang: lang
      });

      this.save();
    }

    removeScriptedField(name) {
      const fieldIndex = _.findIndex(this.fields, {
        name: name,
        scripted: true
      });
      this.fields.splice(fieldIndex, 1);
      this.save();
    }

    popularizeField(fieldName, unit = 1) {
      const field = _.get(this, ['fields', 'byName', fieldName]);
      if (!field) {
        return;
      }
      const count = Math.max((field.count || 0) + unit, 0);
      if (field.count === count) {
        return;
      }
      field.count = count;
      this.save();
    }

    getNonScriptedFields() {
      return _.where(this.fields, { scripted: false });
    }

    getScriptedFields() {
      return _.where(this.fields, { scripted: true });
    }

    getInterval() {
      return this.intervalName && _.find(intervals, { name: this.intervalName });
    }

    toIndexList(start, stop, sortDirection) {
      return this
        .toDetailedIndexList(start, stop, sortDirection)
        .then(detailedIndices => {
          if (!_.isArray(detailedIndices)) {
            return detailedIndices.index;
          }
          return _.pluck(detailedIndices, 'index');
        });
    }

    toDetailedIndexList(start, stop, sortDirection) {
      return Promise.resolve().then(() => {
        const interval = this.getInterval();
        if (interval) {
          return intervals.toIndexList(
            this.id, interval, start, stop, sortDirection
          );
        }

        if (this.isWildcard() && this.hasTimeField() && this.canExpandIndices()) {
          return calculateIndices(
            this.id, this.timeFieldName, start, stop, sortDirection
          );
        }

        return {
          index: this.id,
          min: -Infinity,
          max: Infinity
        };
      });
    }

    canExpandIndices() {
      return !this.notExpandable;
    }

    hasTimeField() {
      return !!(this.timeFieldName && this.fields.byName[this.timeFieldName]);
    }

    isWildcard() {
      return _.includes(this.id, '*');
    }

    prepBody() {
      const body = {};

      // serialize json fields
      _.forOwn(mapping, (fieldMapping, fieldName) => {
        if (this[fieldName] != null) {
          body[fieldName] = (fieldMapping._serialize)
            ? fieldMapping._serialize(this[fieldName])
            : this[fieldName];
        }
      });

      // ensure that the docSource has the current this.id
      docSources.get(this).id(this.id);

      // clear the indexPattern list cache
      getIds.clearCache();
      return body;
    }

    create() {
      const body = this.prepBody();
      return docSources.get(this)
      .doCreate(body)
      .then(id => setId(this, id))
      .catch(err => {
        if (_.get(err, 'origError.status') !== 409) {
          return Promise.resolve(false);
        }
        const confirmMessage = 'Are you sure you want to overwrite this?';

        return safeConfirm(confirmMessage)
        .then(() => Promise
          .try(() => {
            const cached = patternCache.get(this.id);
            if (cached) {
              return cached.then(pattern => pattern.destroy());
            }
          })
          .then(() => docSources.get(this).doIndex(body))
          .then(id => setId(this, id)),
          _.constant(false) // if the user doesn't overwrite, resolve with false
        );
      });
    }

    save() {
      const body = this.prepBody();
      return docSources.get(this)
      .doIndex(body)
      .then(id => setId(this, id));
    }

    refreshFields() {
      return mapper
      .clearCache(this)
      .then(() => fetchFields(this))
      .then(() => this.save());
    }

    toJSON() {
      return this.id;
    }

    toString() {
      return '' + this.toJSON();
    }

    destroy() {
      unwatch(this);
      patternCache.clear(this.id);
      docSources.get(this).destroy();
      docSources.delete(this);
    }
  }

  return IndexPattern;
};<|MERGE_RESOLUTION|>--- conflicted
+++ resolved
@@ -30,17 +30,10 @@
   const configWatchers = new WeakMap();
   const docSources = new WeakMap();
   const getRoutes = () => ({
-<<<<<<< HEAD
-    edit: '/settings/indices/edit/{{id}}',
-    addField: '/settings/indices/edit/{{id}}/create-field',
-    indexedFields: '/settings/indices/edit/{{id}}?_a=(tab:indexedFields)',
-    scriptedFields: '/settings/indices/edit/{{id}}?_a=(tab:scriptedFields)'
-=======
     edit: '/management/kibana/indices/{{id}}',
     addField: '/management/kibana/indices/{{id}}/create-field',
     indexedFields: '/management/kibana/indices/{{id}}?_a=(tab:indexedFields)',
     scriptedFields: '/management/kibana/indices/{{id}}?_a=(tab:scriptedFields)'
->>>>>>> 6b982158
   });
 
   const mapping = mappingSetup.expandShorthand({
