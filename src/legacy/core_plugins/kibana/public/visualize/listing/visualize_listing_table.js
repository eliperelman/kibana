/*
 * Licensed to Elasticsearch B.V. under one or more contributor
 * license agreements. See the NOTICE file distributed with
 * this work for additional information regarding copyright
 * ownership. Elasticsearch B.V. licenses this file to you under
 * the Apache License, Version 2.0 (the "License"); you may
 * not use this file except in compliance with the License.
 * You may obtain a copy of the License at
 *
 *    http://www.apache.org/licenses/LICENSE-2.0
 *
 * Unless required by applicable law or agreed to in writing,
 * software distributed under the License is distributed on an
 * "AS IS" BASIS, WITHOUT WARRANTIES OR CONDITIONS OF ANY
 * KIND, either express or implied.  See the License for the
 * specific language governing permissions and limitations
 * under the License.
 */

import React, { Component, Fragment } from 'react';
import PropTypes from 'prop-types';
import { injectI18n, FormattedMessage } from '@kbn/i18n/react';
import { i18n } from '@kbn/i18n';

<<<<<<< HEAD
import { uiCapabilities } from 'ui/capabilities';
import { Pager } from 'ui/pager';
import { NoVisualizationsPrompt } from './no_visualizations_prompt';
=======
import { TableListView } from './../../table_list_view';
>>>>>>> 23830e22

import {
  EuiIcon,
  EuiBetaBadge,
  EuiLink,
  EuiButton,
  EuiEmptyPrompt,
} from '@elastic/eui';

class VisualizeListingTableUi extends Component {

  constructor(props) {
    super(props);
  }

  render() {
    const { intl } = this.props;
    return (
      <TableListView
        createItem={this.props.createItem}
        findItems={this.props.findItems}
        deleteItems={this.props.deleteItems}
        editItem={this.props.editItem}
        tableColumns={this.getTableColumns()}
        listingLimit={100}
        initialFilter={''}
        hideWriteControls={false}
        noItemsFragment={this.getNoItemsMessage()}
        entityName={
          intl.formatMessage({
            id: 'kbn.visualize.listing.table.entityName',
            defaultMessage: 'visualization',
          })
        }
        entityNamePlural={
          intl.formatMessage({
            id: 'kbn.visualize.listing.table.entityNamePlural',
            defaultMessage: 'visualizations',
          })
        }
        tableListTitle={
          intl.formatMessage({
            id: 'kbn.visualize.listing.table.listTitle',
            defaultMessage: 'Visualizations',
          })
        }
      />
    );
  }

  getTableColumns() {
    const { intl } = this.props;
    const tableColumns = [
      {
        field: 'title',
        name: intl.formatMessage({
          id: 'kbn.visualize.listing.table.titleColumnName',
          defaultMessage: 'Title',
        }),
        sortable: true,
        render: (field, record) => (
          <EuiLink
            onClick={() => this.props.editItem(record)}
            data-test-subj={`visListingTitleLink-${record.title.split(' ').join('-')}`}
          >
            {field}
          </EuiLink>
        )
      },
      {
        field: 'type.title',
        name: intl.formatMessage({
          id: 'kbn.visualize.listing.table.typeColumnName',
          defaultMessage: 'Type',
        }),
        sortable: true,
        render: (field, record) =>  (
          <span>
            {this.renderItemTypeIcon(record)}
            {record.type.title}
            {this.getExperimentalBadge(record)}
          </span>
        )
      }
    ];

    return tableColumns;
  }

  getNoItemsMessage() {
    if (this.props.hideWriteControls) {
      return (
        <div>
          <EuiEmptyPrompt
            iconType="visualizeApp"
            title={
              <h2>
                <FormattedMessage
                  id="kbn.visualize.listing.noItemsMessage"
                  defaultMessage="Looks like you don't have any visualizations."
                />
              </h2>
            }
          />
        </div>
      );
    }

    return (
      <div>
        <EuiEmptyPrompt
          iconType="visualizeApp"
          title={
            <h2>
              <FormattedMessage
                id="kbn.visualize.listing.createNew.title"
                defaultMessage="Create your first visualization"
              />
            </h2>
          }
          body={
            <Fragment>
              <p>
                <FormattedMessage
                  id="kbn.visualize.listing.createNew.description"
                  defaultMessage="You can create different visualizations, based on your data."
                />
              </p>
            </Fragment>
          }
          actions={
            <EuiButton
              onClick={this.props.createItem}
              fill
              iconType="plusInCircle"
              data-test-subj="createVisualizationPromptButton"
            >
              <FormattedMessage
                id="kbn.visualize.listing.createNew.createButtonLabel"
                defaultMessage="Create new visualization"
              />
            </EuiButton>
          }
        />
      </div>
    );

  }

  renderItemTypeIcon(item) {
    let icon;
    if (item.type.image) {
      icon = (
        <img
          className="visListingTable__typeImage"
          aria-hidden="true"
          alt=""
          src={item.type.image}
        />
      );
    } else {
      icon = (
        <EuiIcon
          className="visListingTable__typeIcon"
          aria-hidden="true"
          type={item.icon || 'empty'}
          size="m"
        />
      );
    }

    return icon;
  }

  getExperimentalBadge(item) {
    return item.type.shouldMarkAsExperimentalInUI() && (
      <EuiBetaBadge
        className="visListingTable__experimentalIcon"
        label="E"
        title={i18n.translate('kbn.visualize.listing.experimentalTitle', {
          defaultMessage: 'Experimental',
        })}
        tooltipContent={
          i18n.translate('kbn.visualize.listing.experimentalTooltip', {
            defaultMessage: 'This visualization might be changed or removed in a future release and is not subject to the support SLA.',
          })
        }
      />
    );
  }
<<<<<<< HEAD

  renderPrompt() {
    if (this.state.isFetchingItems) {
      return <KuiListingTableLoadingPrompt />;
    }

    if (this.items.length === 0) {
      if (this.state.filter) {
        return <KuiListingTableNoMatchesPrompt />;
      }

      return <NoVisualizationsPrompt onCreateVis={this.onCreate}/>;
    }

    return null;
  }

  render() {
    return (
      <div>
        {this.state.showDeleteModal && this.renderConfirmDeleteModal()}
        <KuiListingTable
          pager={this.renderPager()}
          toolBarActions={this.renderToolBarActions()}
          enableSelection={uiCapabilities.visualize.save}
          selectedRowIds={this.state.selectedRowIds}
          rows={this.createRows()}
          header={this.renderHeader()}
          onFilter={this.fetchItems}
          filter={this.state.filter}
          prompt={this.renderPrompt()}
          onItemSelectionChanged={this.onItemSelectionChanged}
        />
      </div>
    );
  }
=======
>>>>>>> 23830e22
}

VisualizeListingTableUi.propTypes = {
  deleteItems: PropTypes.func.isRequired,
  findItems: PropTypes.func.isRequired,
  createItem: PropTypes.func.isRequired,
  editItem: PropTypes.func.isRequired,
};

export const VisualizeListingTable = injectI18n(VisualizeListingTableUi);<|MERGE_RESOLUTION|>--- conflicted
+++ resolved
@@ -21,14 +21,8 @@
 import PropTypes from 'prop-types';
 import { injectI18n, FormattedMessage } from '@kbn/i18n/react';
 import { i18n } from '@kbn/i18n';
-
-<<<<<<< HEAD
 import { uiCapabilities } from 'ui/capabilities';
-import { Pager } from 'ui/pager';
-import { NoVisualizationsPrompt } from './no_visualizations_prompt';
-=======
 import { TableListView } from './../../table_list_view';
->>>>>>> 23830e22
 
 import {
   EuiIcon,
@@ -55,7 +49,7 @@
         tableColumns={this.getTableColumns()}
         listingLimit={100}
         initialFilter={''}
-        hideWriteControls={false}
+        hideWriteControls={!uiCapabilities.visualize.save}
         noItemsFragment={this.getNoItemsMessage()}
         entityName={
           intl.formatMessage({
@@ -219,45 +213,6 @@
       />
     );
   }
-<<<<<<< HEAD
-
-  renderPrompt() {
-    if (this.state.isFetchingItems) {
-      return <KuiListingTableLoadingPrompt />;
-    }
-
-    if (this.items.length === 0) {
-      if (this.state.filter) {
-        return <KuiListingTableNoMatchesPrompt />;
-      }
-
-      return <NoVisualizationsPrompt onCreateVis={this.onCreate}/>;
-    }
-
-    return null;
-  }
-
-  render() {
-    return (
-      <div>
-        {this.state.showDeleteModal && this.renderConfirmDeleteModal()}
-        <KuiListingTable
-          pager={this.renderPager()}
-          toolBarActions={this.renderToolBarActions()}
-          enableSelection={uiCapabilities.visualize.save}
-          selectedRowIds={this.state.selectedRowIds}
-          rows={this.createRows()}
-          header={this.renderHeader()}
-          onFilter={this.fetchItems}
-          filter={this.state.filter}
-          prompt={this.renderPrompt()}
-          onItemSelectionChanged={this.onItemSelectionChanged}
-        />
-      </div>
-    );
-  }
-=======
->>>>>>> 23830e22
 }
 
 VisualizeListingTableUi.propTypes = {
