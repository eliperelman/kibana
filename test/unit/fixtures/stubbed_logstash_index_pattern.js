--- conflicted
+++ resolved
@@ -3,19 +3,16 @@
     var StubIndexPattern = Private(require('test_utils/stub_index_pattern'));
     var flattenSearchResponse = require('components/index_patterns/_flatten_search_response');
     var flattenHit = require('components/index_patterns/_flatten_hit');
-<<<<<<< HEAD
     var fieldTypes = Private(require('components/index_patterns/_field_types'));
-=======
     var getComputedFields = require('components/index_patterns/_get_computed_fields');
->>>>>>> b668145c
 
     var _ = require('lodash');
 
     var indexPattern = new StubIndexPattern('logstash-*', 'time', [
-<<<<<<< HEAD
       { name: 'bytes',              type: 'number',     indexed: true,  analyzed: true,   count: 10 },
       { name: 'ssl',                type: 'boolean',    indexed: true,  analyzed: true,   count: 20 },
       { name: '@timestamp',         type: 'date',       indexed: true,  analyzed: true,   count: 30 },
+      { name: 'utc_time',           type: 'date',       indexed: true,  analyzed: true,   count: 0 },
       { name: 'phpmemory',          type: 'number',     indexed: true,  analyzed: true,   count: 0 },
       { name: 'ip',                 type: 'ip',         indexed: true,  analyzed: true,   count: 0 },
       { name: 'request_body',       type: 'attachment', indexed: true,  analyzed: true,   count: 0 },
@@ -35,24 +32,6 @@
       if (!_.has(field, 'filterable')) field.filterable = type.filterable;
       return field;
     }));
-=======
-      { name: 'bytes',              displayName: 'bytes',             type: 'number',     indexed: true,  analyzed: true,   count: 10 },
-      { name: 'ssl',                displayName: 'ssl',               type: 'boolean',    indexed: true,  analyzed: true,   count: 20 },
-      { name: '@timestamp',         displayName: '@timestamp',        type: 'date',       indexed: true,  analyzed: true,   count: 30 },
-      { name: 'utc_time',           displayName: 'utc_time',          type: 'date',       indexed: true,  analyzed: true,   count: 0 },
-      { name: 'phpmemory',          displayName: 'phpmemory',         type: 'number',     indexed: true,  analyzed: true,   count: 0 },
-      { name: 'ip',                 displayName: 'ip',                type: 'ip',         indexed: true,  analyzed: true,   count: 0 },
-      { name: 'request_body',       displayName: 'request_body',      type: 'attachment', indexed: true,  analyzed: true,   count: 0 },
-      { name: 'extension',          displayName: 'extension',         type: 'string',     indexed: true,  analyzed: true,   count: 0 },
-      { name: 'point',              displayName: 'point',             type: 'geo_point',  indexed: true,  analyzed: true,   count: 0 },
-      { name: 'area',               displayName: 'area',              type: 'geo_shape',  indexed: true,  analyzed: true,   count: 0 },
-      { name: 'extension',          displayName: 'extension',         type: 'string',     indexed: true,  analyzed: true,   count: 0 },
-      { name: 'machine.os',         displayName: 'machine.os',        type: 'string',     indexed: true,  analyzed: true,   count: 0 },
-      { name: 'geo.src',            displayName: 'geo.src',           type: 'string',     indexed: true,  analyzed: true,   count: 0 },
-      { name: '_type',              displayName: '_type',             type: 'string',     indexed: true,  analyzed: true,   count: 0 },
-      { name: 'custom_user_field',  displayName: 'custom_user_field', type: 'conflict',   indexed: false, analyzed: false,  count: 0 }
-    ]);
->>>>>>> b668145c
 
     indexPattern.getComputedFields = _.bind(getComputedFields, indexPattern);
     indexPattern.flattenSearchResponse = _.bind(flattenSearchResponse, indexPattern);
