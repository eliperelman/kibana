--- conflicted
+++ resolved
@@ -142,74 +142,10 @@
 
         <EuiSpacer size={'s'} />
 
-<<<<<<< HEAD
         <EuiText size="s">
           <FormattedMessage
             id="xpack.spaces.management.manageSpacePage.manageDescription"
             defaultMessage={'Organize your saved objects into meaningful categories.'}
-=======
-        <EuiFormRow
-          label={intl.formatMessage({
-            id: 'xpack.spaces.management.manageSpacePage.nameFormRowLabel',
-            defaultMessage: 'Name',
-          })}
-          {...this.validator.validateSpaceName(this.state.space)}
-          fullWidth
-        >
-          <EuiFieldText
-            name="name"
-            placeholder={intl.formatMessage({
-              id: 'xpack.spaces.management.manageSpacePage.awesomeSpacePlaceholder',
-              defaultMessage: 'Awesome space',
-            })}
-            value={name}
-            onChange={this.onNameChange}
-            fullWidth
-          />
-        </EuiFormRow>
-        {name && (
-          <Fragment>
-            <EuiFlexGroup responsive={false}>
-              <EuiFlexItem grow={false}>
-                <EuiFormRow label="Avatar">
-                  <SpaceAvatar space={this.state.space} size="l" />
-                </EuiFormRow>
-              </EuiFlexItem>
-              <CustomizeSpaceAvatar space={this.state.space} onChange={this.onAvatarChange} />
-            </EuiFlexGroup>
-            <EuiSpacer />
-          </Fragment>
-        )}
-
-        {this.state.space && isReservedSpace(this.state.space) ? null : (
-          <Fragment>
-            <SpaceIdentifier
-              space={this.state.space}
-              editable={!this.editingExistingSpace()}
-              onChange={this.onSpaceIdentifierChange}
-              validator={this.validator}
-            />
-          </Fragment>
-        )}
-
-        <EuiFormRow
-          label={intl.formatMessage({
-            id: 'xpack.spaces.management.editSpace.manageSpacePage.optionalDescriptionFormRowLabel',
-            defaultMessage: 'Description (optional)',
-          })}
-          {...this.validator.validateSpaceDescription(this.state.space)}
-          fullWidth
-        >
-          <EuiFieldText
-            name="description"
-            placeholder={intl.formatMessage({
-              id: 'xpack.spaces.management.manageSpacePage.hereMagicHappensPlaceholder',
-              defaultMessage: 'This is where the magic happens.',
-            })}
-            value={description}
-            onChange={this.onDescriptionChange}
-            fullWidth
->>>>>>> d7a21358
           />
         </EuiText>
 
@@ -253,16 +189,12 @@
     if (this.editingExistingSpace()) {
       return `Edit space`;
     }
-<<<<<<< HEAD
-    return `Create a space`;
-=======
     return (
       <FormattedMessage
         id="xpack.spaces.management.manageSpacePage.createSpaceTitle"
         defaultMessage="Create a space"
       />
     );
->>>>>>> d7a21358
   };
 
   public maybeGetSecureSpacesMessage = () => {
