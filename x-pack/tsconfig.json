--- conflicted
+++ resolved
@@ -29,14 +29,10 @@
         "x-pack/test_utils/*"
       ]
     },
-<<<<<<< HEAD
-    "types": ["node", "jest"]
-=======
     "types": [
       "node",
       "jest",
       "@kbn/test/types/expect.js"
     ]
->>>>>>> 4088c9c1
   }
 }