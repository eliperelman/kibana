--- conflicted
+++ resolved
@@ -122,12 +122,9 @@
       random: RandomProvider,
       aceEditor: AceEditorProvider,
       grokDebugger: GrokDebuggerProvider,
-<<<<<<< HEAD
       security: SecurityServiceProvider,
       spaces: SpacesServiceProvider,
-=======
       userMenu: UserMenuProvider,
->>>>>>> 690f4714
     },
 
     // just like services, PageObjects are defined as a map of
